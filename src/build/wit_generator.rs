use std::collections::{HashMap, HashSet};
use std::fs;
use std::path::{Path, PathBuf};

use color_eyre::{
    eyre::{bail, eyre, WrapErr},
    Result,
};
use syn::{self, Attribute, ImplItem, Item, Type};
use toml::Value;
use tracing::{debug, info, instrument, warn};
use walkdir::WalkDir;

// Helper functions for naming conventions
fn to_kebab_case(s: &str) -> String {
    // First, handle the case where the input has underscores
    if s.contains('_') {
        return s.replace('_', "-");
    }

    let mut result = String::with_capacity(s.len() + 5); // Extra capacity for hyphens
    let chars: Vec<char> = s.chars().collect();

    for (i, &c) in chars.iter().enumerate() {
        if c.is_uppercase() {
            // Add hyphen if:
            // 1. Not the first character
            // 2. Previous character is lowercase
            // 3. Or next character is lowercase (to handle acronyms like HTML)
            if i > 0
                && (chars[i - 1].is_lowercase()
                    || (i < chars.len() - 1 && chars[i + 1].is_lowercase()))
            {
                result.push('-');
            }
            result.push(c.to_lowercase().next().unwrap());
        } else {
            result.push(c);
        }
    }

    result
}

// Validates a name doesn't contain numbers or "stream"
fn validate_name(name: &str, kind: &str) -> Result<()> {
    // Check for numbers
    if name.chars().any(|c| c.is_digit(10)) {
        bail!(
            "Error: {} name '{}' contains numbers, which is not allowed",
            kind,
            name
        );
    }

    // Check for "stream"
    if name.to_lowercase().contains("stream") {
        bail!(
            "Error: {} name '{}' contains 'stream', which is not allowed",
            kind,
            name
        );
    }

    Ok(())
}

// Check if a field name starts with an underscore, and if so, strip it and print a warning.
fn check_and_strip_leading_underscore(field_name: String) -> String {
    if let Some(stripped) = field_name.strip_prefix('_') {
        warn!(field_name = %field_name,
         "      Warning: Field name starts with an underscore ('_'), which is invalid in WIT. Stripping the underscore from WIT definition. Function signatures should only include parameters that are actually used."
        );
        stripped.to_string()
    } else {
        field_name
    }
}

// Remove "State" suffix from a name
fn remove_state_suffix(name: &str) -> String {
    if name.ends_with("State") {
        let len = name.len();
        return name[0..len - 5].to_string();
    }
    name.to_string()
}

// Extract wit_world from the #[hyperprocess] attribute using the format in the debug representation
#[instrument(level = "trace", skip_all)]
fn extract_wit_world(attrs: &[Attribute]) -> Result<String> {
    for attr in attrs {
        if attr.path().is_ident("hyperprocess") {
            // Convert attribute to string representation
            let attr_str = format!("{:?}", attr);
            debug!(attr_str = %attr_str, "Attribute string");

            // Look for wit_world in the attribute string
            if let Some(pos) = attr_str.find("wit_world") {
                debug!(pos = %pos, "Found wit_world");

                // Find the literal value after wit_world by looking for lit: "value"
                let lit_pattern = "lit: \"";
                if let Some(lit_pos) = attr_str[pos..].find(lit_pattern) {
                    let start_pos = pos + lit_pos + lit_pattern.len();

                    // Find the closing quote of the literal
                    if let Some(quote_pos) = attr_str[start_pos..].find('\"') {
                        let world_name = &attr_str[start_pos..(start_pos + quote_pos)];
                        debug!(wit_world = %world_name, "Extracted wit_world");
                        return Ok(world_name.to_string());
                    }
                }
            }
        }
    }
    bail!("wit_world not found in hyperprocess attribute")
}
// Helper function to check if a WIT type name is a primitive or known built-in
fn is_wit_primitive_or_builtin(type_name: &str) -> bool {
    matches!(
        type_name,
        "s8" | "u8"
            | "s16"
            | "u16"
            | "s32"
            | "u32"
            | "s64"
            | "u64"
            | "f32"
            | "f64"
            | "bool"
            | "char"
            | "string"
            | "address"
    ) || type_name.starts_with("list<")
        || type_name.starts_with("option<")
        || type_name.starts_with("result<")
        || type_name.starts_with("tuple<")
}

// Convert Rust type to WIT type, including downstream types
#[instrument(level = "trace", skip_all)]
fn rust_type_to_wit(ty: &Type, used_types: &mut HashSet<String>) -> Result<String> {
    match ty {
        Type::Path(type_path) => {
            if type_path.path.segments.is_empty() {
                return Err(eyre!("Failed to parse path type: {ty:?}"));
            }

            let ident = &type_path.path.segments.last().unwrap().ident;
            let type_name = ident.to_string();

            match type_name.as_str() {
                "i8" => Ok("s8".to_string()),
                "u8" => Ok("u8".to_string()),
                "i16" => Ok("s16".to_string()),
                "u16" => Ok("u16".to_string()),
                "i32" => Ok("s32".to_string()),
                "u32" => Ok("u32".to_string()),
                "i64" => Ok("s64".to_string()),
                "u64" => Ok("u64".to_string()),
                "f32" => Ok("f32".to_string()),
                "f64" => Ok("f64".to_string()),
                "String" => Ok("string".to_string()),
                "bool" => Ok("bool".to_string()),
                "Vec" => {
                    if let syn::PathArguments::AngleBracketed(args) =
                        &type_path.path.segments.last().unwrap().arguments
                    {
                        if let Some(syn::GenericArgument::Type(inner_ty)) = args.args.first() {
                            let inner_type = rust_type_to_wit(inner_ty, used_types)?;
                            Ok(format!("list<{}>", inner_type))
                        } else {
                            Err(eyre!("Failed to parse Vec inner type"))
                        }
                    } else {
                        Err(eyre!("Failed to parse Vec inner type!"))
                    }
                }
                "Option" => {
                    if let syn::PathArguments::AngleBracketed(args) =
                        &type_path.path.segments.last().unwrap().arguments
                    {
                        if let Some(syn::GenericArgument::Type(inner_ty)) = args.args.first() {
                            let inner_type = rust_type_to_wit(inner_ty, used_types)?;
                            Ok(format!("option<{}>", inner_type))
                        } else {
                            Err(eyre!("Failed to parse Option inner type"))
                        }
                    } else {
                        Err(eyre!("Failed to parse Option inner type!"))
                    }
                }
                "Result" => {
                    if let syn::PathArguments::AngleBracketed(args) =
                        &type_path.path.segments.last().unwrap().arguments
                    {
                        // Strictly enforce exactly two arguments for Result<T, E>
                        if args.args.len() == 2 {
                            if let (
                                Some(syn::GenericArgument::Type(ok_ty)),
                                Some(syn::GenericArgument::Type(err_ty)),
                            ) = (args.args.first(), args.args.get(1))
                            {
                                let ok_type_str = rust_type_to_wit(ok_ty, used_types)?;
                                let err_type_str = rust_type_to_wit(err_ty, used_types)?;

                                // Map Rust's () (represented as "_") to WIT's _ in result<...>
                                let final_ok = if ok_type_str == "_" {
                                    // Check for "_"
                                    "_"
                                } else {
                                    &ok_type_str
                                };
                                let final_err = if err_type_str == "_" {
                                    // Check for "_"
                                    "_"
                                } else {
                                    &err_type_str
                                };

                                // Format the WIT result string according to WIT conventions
                                let result_string = match (final_ok, final_err) {
                                    ("_", "_") => "result".to_string(),          // Shorthand: result
                                    (ok, "_") => format!("result<{}>", ok), // Shorthand: result<T>
                                    ("_", err) => format!("result<_, {}>", err), // Explicit: result<_, E>
                                    (ok, err) => format!("result<{}, {}>", ok, err), // Explicit: result<T, E>
                                };
                                Ok(result_string)
                            } else {
                                // This case should be unlikely if len == 2, but handle defensively
                                Err(eyre!("Failed to parse Result generic arguments"))
                            }
                        } else {
                            Err(eyre!(
                                "Result requires exactly two type arguments (e.g., Result<T, E>), found {}",
                                args.args.len()
                            ))
                        }
                    } else {
                        Err(eyre!("Failed to parse Result type arguments"))
                    }
                }
                // TODO: fix and enable
                //"HashMap" | "BTreeMap" => {
                //    if let syn::PathArguments::AngleBracketed(args) =
                //        &type_path.path.segments.last().unwrap().arguments
                //    {
                //        if args.args.len() >= 2 {
                //            if let (
                //                Some(syn::GenericArgument::Type(key_ty)),
                //                Some(syn::GenericArgument::Type(val_ty)),
                //            ) = (args.args.first(), args.args.get(1))
                //            {
                //                let key_type = rust_type_to_wit(key_ty, used_types)?;
                //                let val_type = rust_type_to_wit(val_ty, used_types)?;
                //                // For HashMaps, we'll generate a list of tuples where each tuple contains a key and value
                //                Ok(format!("list<tuple<{}, {}>>", key_type, val_type))
                //            } else {
                //                Ok("list<tuple<string, any>>".to_string())
                //            }
                //        } else {
                //            Ok("list<tuple<string, any>>".to_string())
                //        }
                //    } else {
                //        Ok("list<tuple<string, any>>".to_string())
                //    }
                //}
                custom => {
                    // Validate custom type name
                    validate_name(custom, "Type")?;

                    // Convert custom type to kebab-case and add to used types
                    let kebab_custom = to_kebab_case(custom);
                    used_types.insert(kebab_custom.clone());
                    Ok(kebab_custom)
                }
            }
        }
        Type::Reference(type_ref) => {
            // Handle references by using the underlying type
            rust_type_to_wit(&type_ref.elem, used_types)
        }
        // fn () -> Result<(), Error>
        // tuple<>
        Type::Tuple(type_tuple) => {
            if type_tuple.elems.is_empty() {
                // Represent () as "_" for the caller to interpret based on context.
                // It's valid within Result<_, E>, but invalid as a direct return type.
                Ok("_".to_string())
            } else {
                // Create a tuple representation in WIT
                let mut elem_types = Vec::new();
                for elem in &type_tuple.elems {
                    elem_types.push(rust_type_to_wit(elem, used_types)?);
                }
                Ok(format!("tuple<{}>", elem_types.join(", ")))
            }
        }
        _ => return Err(eyre!("Failed to parse type: {ty:?}")),
    }
}

// Find all Rust files in a crate directory
fn find_rust_files(crate_path: &Path) -> Vec<PathBuf> {
    let mut rust_files = Vec::new();
    let src_dir = crate_path.join("src");

    debug!(src_dir = %src_dir.display(), "Finding Rust files");

    if !src_dir.exists() || !src_dir.is_dir() {
        warn!(src_dir = %src_dir.display(), "No src directory found");
        return rust_files;
    }

    for entry in WalkDir::new(src_dir).into_iter().filter_map(Result::ok) {
        let path = entry.path();
        if path.is_file() && path.extension().map_or(false, |ext| ext == "rs") {
            debug!(path = %path.display(), "Found Rust file");
            rust_files.push(path.to_path_buf());
        }
    }

    debug!(count = %rust_files.len(), "Found Rust files");
    rust_files
}

// Searches a single file for a specific type definition (struct or enum) by its kebab-case name.
// If found, generates its WIT definition string and returns it along with any new custom type
// dependencies discovered within its fields/variants.
#[instrument(level = "trace", skip_all)]
fn find_and_make_wit_type_def(
    file_path: &Path,
    target_kebab_type_name: &str,
    global_used_types: &mut HashSet<String>, // Track all used types globally
) -> Result<Option<(String, HashSet<String>)>> {
    // Return: Ok(Some((wit_def, new_local_deps))), Ok(None), or Err
    debug!(
        file_path = %file_path.display(),
        target_type = %target_kebab_type_name,
        "Searching for type definition"
    );

    let content = fs::read_to_string(file_path)
        .with_context(|| format!("Failed to read file: {}", file_path.display()))?;

    let ast = syn::parse_file(&content)
        .with_context(|| format!("Failed to parse file: {}", file_path.display()))?;

    for item in &ast.items {
        // Determine if the current item matches the target type name
        let (is_target, item_kind, orig_name) = match item {
            Item::Struct(s) => {
                let name = s.ident.to_string();
                (
                    to_kebab_case(&name) == target_kebab_type_name,
                    "Struct",
                    name,
                )
            }
            Item::Enum(e) => {
                let name = e.ident.to_string();
                (to_kebab_case(&name) == target_kebab_type_name, "Enum", name)
            }
            _ => (false, "", String::new()),
        };

        if is_target {
            // Skip internal-looking types (can be adjusted)
            if orig_name.contains("__") {
                warn!(name = %orig_name, "Skipping definition search for likely internal type");
                return Ok(None); // Treat as not found for WIT purposes
            }
            // Validate the original Rust name
            validate_name(&orig_name, item_kind)?;

            let kebab_name = target_kebab_type_name; // We know this matches
            let mut local_dependencies = HashSet::new(); // Track deps discovered *by this type*

            // --- Generate Struct Definition ---
            if let Item::Struct(item_struct) = item {
                let fields_result: Result<Vec<String>> = match &item_struct.fields {
                    syn::Fields::Named(fields) => {
                        let mut field_strings = Vec::new();
                        for f in &fields.named {
                            if let Some(field_ident) = &f.ident {
                                let field_orig_name = field_ident.to_string();
                                // Validate field name (allow underscore stripping)
                                let stripped_field_orig_name =
                                    check_and_strip_leading_underscore(field_orig_name.clone());
                                // Validate the potentially stripped name, adding context about the rules
                                validate_name(&stripped_field_orig_name, "Field")?;

                                let field_kebab_name = to_kebab_case(&stripped_field_orig_name);
                                if field_kebab_name.is_empty() {
                                     warn!(struct_name=%kebab_name, field_original_name=%field_orig_name, "Skipping field with empty kebab-case name");
                                    continue;
                                }

                                // Convert field type. `rust_type_to_wit` adds any new custom types
                                // found within the field type (e.g., in list<T>) to `global_used_types`.
                                let field_wit_type = rust_type_to_wit(&f.ty, global_used_types)
                                    .wrap_err_with(|| format!("Failed to convert field '{}':'{:?}' in struct '{}'", field_orig_name, f.ty, orig_name))?;

                                // If the resulting WIT type itself is custom, add it to *local* dependencies
                                // so the caller knows this struct definition depends on it.
                                if !is_wit_primitive_or_builtin(&field_wit_type) {
                                    local_dependencies.insert(field_wit_type.clone());
                                }

                                field_strings.push(format!("        {}: {}", field_kebab_name, field_wit_type));
                            }
                        }
                        Ok(field_strings)
                    }
                    // Handle Unit Structs as empty records
                    syn::Fields::Unit => Ok(Vec::new()),
                    // Decide how to handle Tuple Structs (e.g., error, skip, specific WIT representation?)
                    syn::Fields::Unnamed(_) => bail!("Tuple structs ('struct {} (...)') are not currently supported for WIT generation.", orig_name),
                };

                match fields_result {
                    Ok(fields_vec) => {
                        // Generate record definition (use {} for empty records)
                        let definition = if fields_vec.is_empty() {
                            format!("    record {} {{}}", kebab_name)
                        } else {
                            format!(
                                "    record {} {{\n{}\n    }}",
                                kebab_name,
                                fields_vec.join(",\n")
                            )
                        };
                        debug!(type_name = %kebab_name, "Generated record definition");
                        return Ok(Some((definition, local_dependencies)));
                    }
                    Err(e) => return Err(e), // Propagate field processing error
                }
            }

            // --- Generate Enum Definition ---
            if let Item::Enum(item_enum) = item {
                let mut variants_wit = Vec::new();
                let mut skip_enum = false;

                for v in &item_enum.variants {
                    let variant_orig_name = v.ident.to_string();
                    // Validate variant name before proceeding
                    validate_name(&variant_orig_name, "Enum variant")?;
                    let variant_kebab_name = to_kebab_case(&variant_orig_name);

                    match &v.fields {
                        // Variant with one unnamed field: T -> case(T)
                        syn::Fields::Unnamed(fields) if fields.unnamed.len() == 1 => {
                            // `rust_type_to_wit` adds new custom types to `global_used_types`
                            let type_result = rust_type_to_wit(
                                &fields.unnamed.first().unwrap().ty,
                                global_used_types,
                            )
                            .wrap_err_with(|| {
                                format!(
                                    "Failed to convert variant '{}' type in enum '{}'",
                                    variant_orig_name, orig_name
                                )
                            })?;

                            // Check if the variant's type is custom and add to local deps
                            if !is_wit_primitive_or_builtin(&type_result) {
                                local_dependencies.insert(type_result.clone());
                            }
                            variants_wit
                                .push(format!("        {}({})", variant_kebab_name, type_result));
                        }
                        // Unit variant: -> case
                        syn::Fields::Unit => {
                            variants_wit.push(format!("        {}", variant_kebab_name));
                        }
                        // Variants with named fields or multiple unnamed fields are not directly supported by WIT variants
                        _ => {
                            warn!(enum_name = %kebab_name, variant_name = %variant_orig_name, "Skipping complex enum variant (only unit variants or single-type variants like 'MyVariant(MyType)' are supported)");
                            skip_enum = true;
                            break; // Skip the whole enum if one variant is complex
                        }
                    }
                }

                // Only generate if not skipped and has convertible variants
                if !skip_enum && !variants_wit.is_empty() {
                    let definition = format!(
                        "    variant {} {{\n{}\n    }}",
                        kebab_name,
                        variants_wit.join(",\n")
                    );
                    debug!(type_name = %kebab_name, "Generated variant definition");
                    return Ok(Some((definition, local_dependencies)));
                } else {
                    // Treat as not found for WIT generation if skipped or empty
                    warn!(name = %kebab_name, "Skipping enum definition due to complex/invalid variants or no convertible variants");
                    return Ok(None);
                }
            }
            // Should not be reached if item is Struct or Enum and is_target is true
            unreachable!("Target type matched but was neither struct nor enum?");
        }
    }

    // Target type definition was not found in this specific file
    Ok(None)
}

// Find all relevant Rust projects
fn find_rust_projects(base_dir: &Path) -> Vec<PathBuf> {
    let mut projects = Vec::new();
    debug!(base_dir = %base_dir.display(), "Scanning for Rust projects");

    for entry in WalkDir::new(base_dir)
        .max_depth(1)
        .into_iter()
        .filter_map(Result::ok)
    {
        let path = entry.path();
        if !path.is_dir() || path == base_dir {
            continue;
        }

        let cargo_toml = path.join("Cargo.toml");
<<<<<<< HEAD
        println!("Checking {}", cargo_toml.display());
=======
        debug!(path = %cargo_toml.display(), "Checking path");

>>>>>>> 7bf5a2e9
        if !cargo_toml.exists() {
            continue;
        }

        // Try to read and parse Cargo.toml
        let Ok(content) = fs::read_to_string(&cargo_toml) else {
            continue;
        };
        let Ok(cargo_data) = content.parse::<Value>() else {
            continue;
        };

        // Check for the specific metadata
        let Some(metadata) = cargo_data
            .get("package")
            .and_then(|p| p.get("metadata"))
            .and_then(|m| m.get("component"))
        else {
            warn!(path = %cargo_toml.display(), "No package.metadata.component metadata found");
            continue;
        };
        let Some(package) = metadata.get("package") else {
            continue;
        };
        let Some(package_str) = package.as_str() else {
            continue;
        };
        debug!(package = %package_str, "Found package.metadata.component.package");
        if package_str == "hyperware:process" {
            debug!(path = %path.display(), "Adding project");
            projects.push(path.to_path_buf());
        }
    }

    debug!(count = %projects.len(), "Found relevant Rust projects");
    projects
}

// Helper function to generate signature struct for specific attribute type
#[instrument(level = "trace", skip_all)]
fn generate_signature_struct(
    kebab_name: &str,
    attr_type: &str,
    method: &syn::ImplItemFn,
    used_types: &mut HashSet<String>,
) -> Result<String> {
    // Create signature struct name with attribute type
    let signature_struct_name = format!("{}-signature-{}", kebab_name, attr_type);

    // Generate comment for this specific function
    let comment = format!(
        "    // Function signature for: {} ({})",
        kebab_name, attr_type
    );

    // Create struct fields that directly represent function parameters
    let mut struct_fields = Vec::new();

    // Add target parameter based on attribute type
    if attr_type == "http" {
        struct_fields.push("        target: string".to_string());
    } else {
        // remote or local
        struct_fields.push("        target: address".to_string());
    }

    // Process function parameters (skip &self and &mut self)
    for arg in &method.sig.inputs {
        if let syn::FnArg::Typed(pat_type) = arg {
            if let syn::Pat::Ident(pat_ident) = &*pat_type.pat {
                // Skip &self and &mut self
                if pat_ident.ident == "self" {
                    continue;
                }

                // Get original param name
                let param_orig_name = pat_ident.ident.to_string();
                let method_name_for_error = method.sig.ident.to_string(); // Get method name for error messages

                // Validate parameter name
                match validate_name(&param_orig_name, "Parameter") {
                    Ok(_) => {
                        let stripped_param_name =
                            check_and_strip_leading_underscore(param_orig_name.clone()); // Clone needed
                        let param_name = to_kebab_case(&stripped_param_name);

                        // Rust type to WIT type
                        match rust_type_to_wit(&pat_type.ty, used_types) {
                            Ok(param_type) => {
                                // Add field directly to the struct
                                struct_fields
                                    .push(format!("        {}: {}", param_name, param_type));
                            }
                            Err(e) => {
                                // Wrap parameter type conversion error with context
                                return Err(e.wrap_err(format!(
                                    "Failed to convert type for parameter '{}' in function '{}'",
                                    param_orig_name, method_name_for_error
                                )));
                            }
                        }
                    }
                    Err(e) => {
                        // Return the error directly
                        return Err(e);
                    }
                }
            }
        }
    }

    // Add return type field
    match &method.sig.output {
        syn::ReturnType::Type(_, ty) => match rust_type_to_wit(&*ty, used_types) {
            Ok(return_type) => {
                // Check if the return type is "_", which signifies a standalone () return type.
                if return_type == "_" {
                    let method_name = method.sig.ident.to_string();
                    bail!(
                        "Function '{}' returns '()', which is not directly supported in WIT signatures. \
                         Consider returning a Result<(), YourErrorType> or another meaningful type.",
                        method_name
                    );
                }
                // Add the valid return type field
                struct_fields.push(format!("        returning: {}", return_type));
            }
            Err(e) => {
                // Propagate *other* errors from return type conversion, wrapping them.
                let method_name = method.sig.ident.to_string();
                return Err(e.wrap_err(format!(
                    "Failed to convert return type for function '{}'",
                    method_name
                )));
            }
        },
        syn::ReturnType::Default => {
            // Functions exposed via WIT must have an explicit return type.
            let method_name = method.sig.ident.to_string();
            bail!(
                "Function '{}' must have an explicit return type (e.g., '-> MyType' or '-> Result<(), YourErrorType>') to be exposed via WIT. Implicit return types are not allowed.",
                method_name
            );
        }
    }
    // Combine everything into a record definition
    let record_def = format!(
        "{}\n    record {} {{\n{}\n    }}",
        comment,
        signature_struct_name,
        struct_fields.join(",\n")
    );

    Ok(record_def)
}

// Helper trait to get TypePath from Type
trait AsTypePath {
    fn as_type_path(&self) -> Option<&syn::TypePath>;
}

impl AsTypePath for syn::Type {
    fn as_type_path(&self) -> Option<&syn::TypePath> {
        match self {
            syn::Type::Path(tp) => Some(tp),
            _ => None,
        }
    }
}

// Process a single Rust project and generate WIT files
#[instrument(level = "trace", skip_all)]
fn process_rust_project(project_path: &Path, api_dir: &Path) -> Result<Option<(String, String)>> {
    debug!(project_path = %project_path.display(), "Processing project");

    // --- 0. Setup & Find Project Files ---
    let lib_rs = project_path.join("src").join("lib.rs");
    if !lib_rs.exists() {
        warn!(project_path = %project_path.display(), "No lib.rs found, skipping project");
        return Ok(None);
    }
    let rust_files = find_rust_files(project_path);
    if rust_files.is_empty() {
        warn!(project_path=%project_path.display(), "No Rust files found in src/, skipping project");
        return Ok(None);
    }
    let lib_content = fs::read_to_string(&lib_rs).with_context(|| {
        format!(
            "Failed to read lib.rs for project: {}",
            project_path.display()
        )
    })?;
    let ast = syn::parse_file(&lib_content).with_context(|| {
        format!(
            "Failed to parse lib.rs for project: {}",
            project_path.display()
        )
    })?;

    // --- 1. Find Hyperprocess Impl Block & Extract Metadata ---
    let mut wit_world = None;
    let mut interface_name = None; // Original Rust name (e.g., MyProcessState)
    let mut kebab_interface_name = None; // Kebab-case name (e.g., my-process)
    let mut impl_item_with_hyperprocess = None;

    debug!("Scanning lib.rs for impl block with #[hyperprocess] attribute");
    for item in &ast.items {
        if let Item::Impl(impl_item) = item {
            if let Some(attr) = impl_item
                .attrs
                .iter()
                .find(|a| a.path().is_ident("hyperprocess"))
            {
                debug!("Found #[hyperprocess] attribute");
                // Attempt to extract wit_world. Propagate error if extraction fails.
                let world_name = extract_wit_world(&[attr.clone()])
                    .wrap_err("Failed to extract wit_world from #[hyperprocess] attribute")?;
                debug!(wit_world = %world_name, "Extracted wit_world");
                wit_world = Some(world_name);

                // Get the struct name from the 'impl MyStruct for ...' part
                interface_name = impl_item
                    .self_ty
                    .as_ref()
                    .as_type_path()
                    .and_then(|tp| tp.path.segments.last().map(|seg| seg.ident.to_string()));

                if let Some(ref name) = interface_name {
                    // Validate original name first
                    match validate_name(name, "Interface") {
                        Ok(_) => {
                            let base_name = remove_state_suffix(name);
                            kebab_interface_name = Some(to_kebab_case(&base_name));
                            debug!(interface_name = %name, base_name = %base_name, kebab_name = ?kebab_interface_name, "Interface details");
                            impl_item_with_hyperprocess = Some(impl_item.clone());
                            break; // Found the target impl block
                        }
                        Err(e) => {
                            // Escalate errors for invalid interface names instead of just warning
                            return Err(e.wrap_err(format!(
                                "Invalid interface name '{}' in hyperprocess impl block",
                                name
                            )));
                        }
                    }
                } else {
                    // If interface name couldn't be extracted, it's an error for this project.
                    bail!("Could not extract interface name from #[hyperprocess] impl block type: {:?}", impl_item.self_ty);
                }
            }
        }
    }

    // Exit early if no valid hyperprocess impl block was identified
    let Some(ref impl_item) = impl_item_with_hyperprocess else {
        // If we looped through everything and didn't find a block (and didn't error above),
        // it means no #[hyperprocess] attribute was found at all. This is okay, just skip.
        warn!(project_path=%project_path.display(), "No #[hyperprocess] impl block found in lib.rs, skipping project");
        return Ok(None);
    };
    // These unwraps are safe due to the checks above ensuring we error or break successfully
    let kebab_name = kebab_interface_name.as_ref().unwrap();
    let current_wit_world = wit_world.as_ref().unwrap();

    // --- 2. Collect Signatures & Initial Types ---
    let mut signature_structs = Vec::new(); // Stores WIT string for each signature record
    let mut global_used_types = HashSet::new(); // All custom WIT types encountered (kebab-case)

    debug!("Analyzing functions in hyperprocess impl block");
    for item in &impl_item.items {
        if let ImplItem::Fn(method) = item {
            let method_name = method.sig.ident.to_string();
            debug!(method_name = %method_name, "Examining method");

            let has_remote = method.attrs.iter().any(|a| a.path().is_ident("remote"));
            let has_local = method.attrs.iter().any(|a| a.path().is_ident("local"));
            let has_http = method.attrs.iter().any(|a| a.path().is_ident("http"));
            let has_init = method.attrs.iter().any(|a| a.path().is_ident("init"));

            if has_remote || has_local || has_http || has_init {
                debug!(remote=%has_remote, local=%has_local, http=%has_http, init=%has_init, "Method attributes found");
                // Validate original Rust function name
                validate_name(&method_name, "Function")?; // Error early if name invalid
                let func_kebab_name = to_kebab_case(&method_name);

                if has_init {
                    debug!(method_name = %method_name, "Found [init] function, skipping signature generation");
                    continue;
                }

                // Generate signature structs. `generate_signature_struct` calls `rust_type_to_wit`,
                // which populates `global_used_types` with all custom types found in parameters/return types.
                if has_remote {
                    let sig_struct = generate_signature_struct(
                        &func_kebab_name,
                        "remote",
                        method,
                        &mut global_used_types,
                    )?;
                    signature_structs.push(sig_struct);
                }
                if has_local {
                    let sig_struct = generate_signature_struct(
                        &func_kebab_name,
                        "local",
                        method,
                        &mut global_used_types,
                    )?;
                    signature_structs.push(sig_struct);
                }
                if has_http {
                    let sig_struct = generate_signature_struct(
                        &func_kebab_name,
                        "http",
                        method,
                        &mut global_used_types,
                    )?;
                    signature_structs.push(sig_struct);
                }
            } else {
                // Method in hyperprocess impl lacks required attribute - Error
                return Err(eyre!(
                         "Method '{}' in the #[hyperprocess] impl block is missing a required attribute ([remote], [local], [http], or [init]). Only methods with these attributes should be included.",
                         method_name
                     ));
            }
        }
    }
    debug!(signature_count = %signature_structs.len(), initial_used_types = ?global_used_types, "Completed signature analysis");

    // --- 3. Resolve & Generate Type Definitions Iteratively ---
    debug!("Starting iterative type definition resolution");
    let mut generated_type_defs = HashMap::new(); // Kebab-case name -> WIT definition string
    let mut types_to_find_queue: Vec<String> = global_used_types // Initialize queue
        .iter()
        .filter(|ty| !is_wit_primitive_or_builtin(ty)) // Only custom types
        .cloned()
        .collect();
    let mut processed_types = HashSet::new(); // Track types processed to avoid cycles/redundancy

    // Add primitives/builtins to processed_types initially
    for ty in &global_used_types {
        if is_wit_primitive_or_builtin(ty) {
            processed_types.insert(ty.clone());
        }
    }

    while let Some(type_name_to_find) = types_to_find_queue.pop() {
        if processed_types.contains(&type_name_to_find) {
            continue; // Already processed or known primitive/builtin
        }

        debug!(type_name = %type_name_to_find, "Attempting to find definition");
        let mut definition_found_in_project = false;

        // Search across all project files for the definition
        for file_path in &rust_files {
            // Directly propagate errors from find_and_make_wit_type_def
            match find_and_make_wit_type_def(file_path, &type_name_to_find, &mut global_used_types)?
            {
                Some((wit_definition, new_local_deps)) => {
                    debug!(type_name=%type_name_to_find, file_path=%file_path.display(), "Found definition");

                    // Store the definition. Check for duplicates across files.
                    if let Some(existing_def) = generated_type_defs
                        .insert(type_name_to_find.clone(), wit_definition.clone())
                    {
                        // Clone wit_definition here
                        // Simple string comparison might be too strict if formatting differs slightly.
                        // But good enough for a warning.
                        if existing_def != wit_definition {
                            // Compare with the cloned value
                            warn!(type_name = %type_name_to_find, "Type definition found in multiple files with different generated content. Using the one from: {}", file_path.display());
                        }
                    }
                    processed_types.insert(type_name_to_find.clone()); // Mark as processed
                    definition_found_in_project = true;

                    // Add newly discovered dependencies from this type's definition to the queue
                    for dep in new_local_deps {
                        if !processed_types.contains(&dep) && !types_to_find_queue.contains(&dep) {
                            debug!(dependency = %dep, discovered_by = %type_name_to_find, "Adding new dependency to find queue");
                            types_to_find_queue.push(dep);
                        }
                    }
                    // Found the definition for this type, stop searching files for it
                    break;
                }
                None => continue, // Not in this file, check next file
            }
        }
        // If after checking all files, the definition wasn't found
        if !definition_found_in_project {
            debug!(type_name=%type_name_to_find, "Definition not found in any scanned file.");
            // Mark as processed to avoid infinite loop. Verification step will catch this.
            processed_types.insert(type_name_to_find.clone());
        }
    }
    debug!("Finished iterative type definition resolution");

    // --- 4. Verify All Used Types Have Definitions ---
    debug!(final_used_types = ?global_used_types, found_definitions = ?generated_type_defs.keys(), "Starting final verification");
    let mut undefined_types = Vec::new();
    for used_type_name in &global_used_types {
        if !is_wit_primitive_or_builtin(used_type_name)
            && !generated_type_defs.contains_key(used_type_name)
        {
            warn!(type_name=%used_type_name, "Verification failed: Used type has no generated definition.");
            undefined_types.push(used_type_name.clone());
        }
    }

    if !undefined_types.is_empty() {
        undefined_types.sort();
        // Use the original project path display for user-friendliness
        let project_display = project_path.display();
        bail!(
            "WIT Generation Error in project '{}': Found types used (directly or indirectly) in function signatures \
             that are neither WIT built-ins nor defined locally within the scanned project files: {:?}. \
             Ensure definitions for these types (structs/enums) are present in the project's source code \
             (and not skipped due to errors/complexity), or adjust the function/type definitions.",
             project_display,
             undefined_types
        );
    }
    debug!("Verification successful: All used types have definitions or are built-in.");

    // --- 5. Generate Final WIT Interface File ---
    let mut all_generated_defs: Vec<String> = generated_type_defs.into_values().collect();
    all_generated_defs.sort(); // Sort type definitions for consistent output
    signature_structs.sort(); // Sort signature records as well

    if signature_structs.is_empty() && all_generated_defs.is_empty() {
        // Use the original interface name if available, otherwise fallback
        let name_for_warning = interface_name.as_deref().unwrap_or("<unknown>");
        warn!(interface_name = %name_for_warning, "No attributed functions or used types requiring definitions found. No WIT interface file generated for this project.");

        // Return the world name even if no interface content is generated,
        // so the world file can still be updated/created if necessary.
        // But signal that no *interface* was generated by returning None for the interface name part.
        return Ok(Some((String::new(), current_wit_world.to_string()))); // Return empty string for interface name
    } else {
        debug!(kebab_name=%kebab_name, "Generating final WIT content");
        let mut content = String::new();

        // Add standard imports (can be refined based on actual needs)
        content.push_str("    use standard.{address};\n"); // Assuming world includes 'standard'

        // Add type definitions
        if !all_generated_defs.is_empty() {
            content.push('\n'); // Separator
            debug!(count=%all_generated_defs.len(), "Adding type definitions to interface");
            content.push_str(&all_generated_defs.join("\n\n"));
            content.push('\n');
        }

        // Add signature structs
        if !signature_structs.is_empty() {
            content.push('\n'); // Separator
            debug!(count=%signature_structs.len(), "Adding signature structs to interface");
            content.push_str(&signature_structs.join("\n\n"));
        }

        // Wrap in interface block
        let final_content = format!("interface {} {{\n{}\n}}\n", kebab_name, content.trim()); // Trim any trailing whitespace
        debug!(interface_name = %interface_name.as_ref().unwrap(), signature_count = %signature_structs.len(), type_def_count = %all_generated_defs.len(), "Generated interface content");

        // Write the interface file
        let interface_file = api_dir.join(format!("{}.wit", kebab_name));
        debug!(path = %interface_file.display(), "Writing WIT file");
        fs::write(&interface_file, &final_content).with_context(|| {
            format!(
                "Failed to write WIT interface file: {}",
                interface_file.display()
            )
        })?;
        debug!("Successfully wrote WIT file");

        // If content was generated, return the kebab name for the import statement
        debug!(interface = %kebab_name, wit_world=%current_wit_world, "Returning import statement info");
        Ok(Some((
            kebab_name.to_string(),
            current_wit_world.to_string(),
        )))
    }
}

#[instrument(level = "trace", skip_all)]
fn rewrite_wit(
    api_dir: &Path,
    new_imports: &Vec<String>,
    wit_worlds: &mut HashSet<String>,
    updated_world: &mut bool,
) -> Result<()> {
    debug!(api_dir = %api_dir.display(), "Rewriting WIT world files");
    // handle existing api files
    for entry in WalkDir::new(api_dir)
        .max_depth(1)
        .into_iter()
        .filter_map(Result::ok)
    {
        let path = entry.path();

        if path.is_file() && path.extension().map_or(false, |ext| ext == "wit") {
            debug!(path = %path.display(), "Checking WIT file");

            let Ok(content) = fs::read_to_string(path) else {
                continue;
            };
            if !content.contains("world ") {
                continue;
            }
            debug!("Found world definition file");

            // Extract the world name and existing imports
            let lines: Vec<&str> = content.lines().collect();
            let mut world_name = None;
            let mut existing_imports = Vec::new();
            let mut include_lines = HashSet::new();

            for line in &lines {
                let trimmed = line.trim();

                if trimmed.starts_with("world ") {
                    if let Some(name) = trimmed.split_whitespace().nth(1) {
                        world_name = Some(name.trim_end_matches(" {").to_string());
                    }
                } else if trimmed.starts_with("import ") {
                    existing_imports.push(trimmed.to_string());
                } else if trimmed.starts_with("include ") {
                    include_lines.insert(trimmed.to_string());
                }
            }

            let Some(world_name) = world_name else {
                continue;
            };

            debug!(world_name = %world_name, "Extracted world name");

            // Check if this world name matches the one we're looking for
            if wit_worlds.remove(&world_name) || wit_worlds.contains(&world_name[6..]) {
                let world_content = generate_wit_file(
                    &world_name,
                    new_imports,
                    &existing_imports,
                    &mut include_lines,
                )?;

                debug!(path = %path.display(), "Writing updated world definition");
                // Write the updated world file
                fs::write(path, world_content).with_context(|| {
                    format!("Failed to write updated world file: {}", path.display())
                })?;

                debug!("Successfully updated world definition"); // INFO -> DEBUG
                *updated_world = true;
            }
        }
    }

    // handle non-existing api files
    for wit_world in wit_worlds.iter() {
        for prefix in ["", "types-"] {
            let wit_world = format!("{prefix}{wit_world}");
            let world_content =
                generate_wit_file(&wit_world, new_imports, &Vec::new(), &mut HashSet::new())?;

            let path = api_dir.join(format!("{wit_world}.wit"));
            debug!(path = %path.display(), wit_world = %wit_world, "Writing new world definition");
            // Write the updated world file
            fs::write(&path, world_content).with_context(|| {
                format!("Failed to write updated world file: {}", path.display())
            })?;

            debug!("Successfully created new world definition for {wit_world}");
        }
        *updated_world = true;
    }

    Ok(())
}

fn generate_wit_file(
    world_name: &str,
    new_imports: &Vec<String>,
    existing_imports: &Vec<String>,
    include_lines: &mut HashSet<String>,
) -> Result<String> {
    // Determine the include line based on world name
    // If world name starts with "types-", use "include lib;" instead
    if world_name.starts_with("types-") {
        if !include_lines.contains("include lib;") {
            include_lines.insert("include lib;".to_string());
        }
    } else {
        // Keep existing include or default to process-v1
        if include_lines.is_empty() {
            include_lines.insert("include process-v1;".to_string());
        }
    }

    // Combine existing imports with new imports
    let mut all_imports = existing_imports.clone();

    for import in new_imports {
        let import_stmt = import.trim();
        if !all_imports.iter().any(|i| i.trim() == import_stmt) {
            all_imports.push(import_stmt.to_string());
        }
    }

    // Make sure all imports have proper indentation
    let all_imports_with_indent: Vec<String> = all_imports
        .iter()
        .map(|import| {
            if import.starts_with("    ") {
                import.clone()
            } else {
                format!("    {}", import.trim())
            }
        })
        .collect();

    let imports_section = all_imports_with_indent.join("\n");

    // Create updated world content with proper indentation
    let include_lines: String = include_lines.iter().map(|l| format!("    {l}\n")).collect();
    let world_content = format!("world {world_name} {{\n{imports_section}\n{include_lines}}}");

    return Ok(world_content);
}

// Generate WIT files from Rust code
#[instrument(level = "trace", skip_all)]
pub fn generate_wit_files(base_dir: &Path, api_dir: &Path) -> Result<(Vec<PathBuf>, Vec<String>)> {
    // Keep INFO for start
    info!("Generating WIT files...");
    fs::create_dir_all(&api_dir)?;

    // Find all relevant Rust projects
    let projects = find_rust_projects(base_dir);
    let mut processed_projects = Vec::new();

    if projects.is_empty() {
        warn!("No relevant Rust projects found.");
        return Ok((Vec::new(), Vec::new()));
    }

    // Process each project and collect world imports
    let mut new_imports = Vec::new();
    let mut interfaces = Vec::new(); // Kebab-case interface names

    let mut wit_worlds = HashSet::new(); // Collect all unique world names encountered
    for project_path in &projects {
        match process_rust_project(project_path, api_dir) {
            // Project processed successfully, yielding an interface name and world name
            Ok(Some((interface, wit_world))) => {
                // Only add import if an interface name was actually generated
                if !interface.is_empty() {
                    new_imports.push(format!("    import {interface};"));
                    interfaces.push(interface); // Add to list of generated interfaces
                } else {
                    // Log if processing succeeded but generated no interface content
                    debug!(project = %project_path.display(), world = %wit_world, "Project processed but generated no interface content (only types/no functions?)");
                }
                // Always record the project path and the target world
                processed_projects.push(project_path.clone());
                wit_worlds.insert(wit_world);
            }
            // Project was skipped intentionally (e.g., no lib.rs, no #[hyperprocess])
            Ok(None) => {
                debug!(project = %project_path.display(), "Project skipped during processing (e.g., no lib.rs or #[hyperprocess] found)");
                // Continue to the next project
                continue;
            }
            // An error occurred during processing
            Err(e) => {
                // Propagate the error, stopping the entire generation process
                bail!("Error processing project {}: {}", project_path.display(), e);
            }
        }
    }

    debug!(count = %new_imports.len(), "Collected number of new imports");
    if new_imports.is_empty() && wit_worlds.is_empty() {
        info!(
            "No WIT interfaces generated and no target WIT worlds identified across all projects."
        );
        return Ok((processed_projects, interfaces)); // Return empty interfaces list
    } else if new_imports.is_empty() {
        info!(
            "No new WIT interfaces generated, but target WIT world(s) identified: {:?}",
            wit_worlds
        );
        // Proceed to rewrite world files even without new imports, as existing ones might need updates/creation.
    }

    // Update or create WIT world files
    debug!("Processing WIT world files for: {:?}", wit_worlds);
    let mut updated_world = false; // Track if any world file was written/updated

    rewrite_wit(
        api_dir,
        &new_imports,
        &mut wit_worlds.clone(),
        &mut updated_world,
    )?; // Pass a clone as rewrite_wit might modify it

    // If no world file was updated/created yet AND we have imports, create a default one.
    if !updated_world && !new_imports.is_empty() {
        // Define default world name
        let default_world = "async-app-template-dot-os-v0";
        warn!(default_world = %default_world, "No existing world definitions found or created for collected imports, creating default world file");

        // Determine include based on world name
        let include_line = if default_world.starts_with("types-") {
            "include lib;"
        } else {
            "include process-v1;"
        };

        let mut includes = HashSet::new();
        includes.insert(include_line.to_string());

        // Generate content using the helper function
        let world_content =
            generate_wit_file(default_world, &new_imports, &Vec::new(), &mut includes)?;

        let world_file = api_dir.join(format!("{}.wit", default_world));
        debug!(path = %world_file.display(), "Writing default world definition");

        fs::write(&world_file, world_content).with_context(|| {
            format!(
                "Failed to write default world file: {}",
                world_file.display()
            )
        })?;

        debug!("Successfully created default world definition");
        updated_world = true; // Mark that a world file was indeed created
    }

    if !updated_world {
        info!("No world files were updated or created (either no imports needed adding, target worlds already existed/updated, or no default was needed).");
    }

    info!("WIT file generation process completed.");
    Ok((processed_projects, interfaces)) // Return list of successfully processed projects and generated interfaces
}<|MERGE_RESOLUTION|>--- conflicted
+++ resolved
@@ -525,12 +525,8 @@
         }
 
         let cargo_toml = path.join("Cargo.toml");
-<<<<<<< HEAD
-        println!("Checking {}", cargo_toml.display());
-=======
         debug!(path = %cargo_toml.display(), "Checking path");
 
->>>>>>> 7bf5a2e9
         if !cargo_toml.exists() {
             continue;
         }
