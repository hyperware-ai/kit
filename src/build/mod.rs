--- conflicted
+++ resolved
@@ -1573,14 +1573,10 @@
 
     check_process_lib_version(&package_dir.join("Cargo.toml"))?;
 
-<<<<<<< HEAD
-    let mut recv_kill = make_fake_kill_chan();
-    if !no_ui {
-=======
     let ui_dirs = get_ui_dirs(package_dir, &include, &exclude)?;
     if !no_ui && !ui_dirs.is_empty() {
->>>>>>> fd82014c
         if !skip_deps_check {
+            let mut recv_kill = make_fake_kill_chan();
             let deps = check_js_deps()?;
             get_deps(deps, &mut recv_kill, verbose).await?;
         }
