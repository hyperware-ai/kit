--- conflicted
+++ resolved
@@ -95,12 +95,8 @@
 ) -> anyhow::Result<()> {
     for _ in 0..max_waits {
         let request = inject_message::make_message(
-<<<<<<< HEAD
-            "vfs:sys:nectar",
+            "vfs:distro:sys",
             Some(15),
-=======
-            "vfs:distro:sys",
->>>>>>> df67e78a
             &serde_json::to_string(&serde_json::json!({
                 "path": "/tester:sys/pkg",
                 "action": "ReadDir",
@@ -148,12 +144,8 @@
     for TestPackage { ref path, .. } in test_packages {
         let basename = get_basename(path).unwrap();
         let request = inject_message::make_message(
-<<<<<<< HEAD
-            "vfs:sys:nectar",
+            "vfs:distro:sys",
             Some(15),
-=======
-            "vfs:distro:sys",
->>>>>>> df67e78a
             &serde_json::to_string(&serde_json::json!({
                 "path": format!("/tester:sys/tests/{basename}.wasm"),
                 "action": "Write",
@@ -180,12 +172,8 @@
     let grant_caps = serde_json::to_vec(&grant_caps)?;
 
     let request = inject_message::make_message(
-<<<<<<< HEAD
-        "vfs:sys:nectar",
+        "vfs:distro:sys",
         Some(15),
-=======
-        "vfs:distro:sys",
->>>>>>> df67e78a
         &serde_json::to_string(&serde_json::json!({
             "path": format!("/tester:sys/tests/grant_capabilities.json"),
             "action": "Write",
@@ -215,12 +203,8 @@
     // Set up non-master nodes.
     for port in ports {
         let request = inject_message::make_message(
-<<<<<<< HEAD
-            "tester:tester:nectar",
+            "tester:tester:sys",
             Some(15),
-=======
-            "tester:tester:sys",
->>>>>>> df67e78a
             &serde_json::to_string(&serde_json::json!({
                 "Run": {
                     "input_node_names": node_names,
@@ -245,12 +229,8 @@
     // Set up master node & start tests.
     println!("Running tests...");
     let request = inject_message::make_message(
-<<<<<<< HEAD
-        "tester:tester:nectar",
+        "tester:tester:sys",
         Some(15),
-=======
-        "tester:tester:sys",
->>>>>>> df67e78a
         &serde_json::to_string(&serde_json::json!({
             "Run": {
                 "input_node_names": node_names,
