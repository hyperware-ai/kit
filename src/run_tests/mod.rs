--- conflicted
+++ resolved
@@ -346,16 +346,10 @@
     let url = format!("http://localhost:{port}");
 
     for dependency_package_path in &test.dependency_package_paths {
-<<<<<<< HEAD
-        let path = test_dir_path
-            .join(&dependency_package_path)
-            .canonicalize()?;
-=======
         let path =  match expand_home_path(&dependency_package_path) {
             Some(p) => p,
             None => test_dir_path.join(&dependency_package_path).canonicalize()?,
         };
->>>>>>> 9e9f87b3
         build::execute(
             &path,
             false,
