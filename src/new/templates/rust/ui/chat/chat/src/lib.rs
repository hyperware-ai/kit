use std::collections::HashMap;

use crate::kinode::process::chat::{
    ChatMessage, Request as ChatRequest, Response as ChatResponse, SendRequest,
};
use kinode_process_lib::logging::{error, info, init_logging, Level};
use kinode_process_lib::{
    await_message, call_init, get_blob,
    http::server::{
        send_response, HttpBindingConfig, HttpServer, HttpServerRequest, StatusCode,
        WsBindingConfig, WsMessageType,
    },
    println, Address, LazyLoadBlob, Message, Request, Response,
};

wit_bindgen::generate!({
    path: "target/wit",
<<<<<<< HEAD
    world: "process-v1",
=======
    world: "chat-template-dot-os-v0",
    generate_unused_types: true,
    additional_derives: [serde::Deserialize, serde::Serialize, process_macros::SerdeJsonInto],
>>>>>>> 47cdf82f
});

const HTTP_API_PATH: &str = "/messages";
const WS_PATH: &str = "/";

#[derive(Debug, serde::Serialize, serde::Deserialize, process_macros::SerdeJsonInto)]
struct NewMessage {
    chat: String,
    author: String,
    content: String,
}

type MessageArchive = HashMap<String, Vec<ChatMessage>>;

fn make_http_address(our: &Address) -> Address {
    Address::from((our.node(), "http_server", "distro", "sys"))
}

fn handle_http_server_request(
    our: &Address,
    body: &[u8],
    message_archive: &mut MessageArchive,
    server: &mut HttpServer,
) -> anyhow::Result<()> {
    let Ok(request) = serde_json::from_slice::<HttpServerRequest>(body) else {
        // Fail quietly if we can't parse the request
        info!("couldn't parse message from http_server: {body:?}");
        return Ok(());
    };

    match request {
        HttpServerRequest::WebSocketOpen {
            ref path,
            channel_id,
        } => server.handle_websocket_open(path, channel_id),
        HttpServerRequest::WebSocketClose(channel_id) => server.handle_websocket_close(channel_id),
        HttpServerRequest::WebSocketPush { .. } => {
            let Some(blob) = get_blob() else {
                return Ok(());
            };

            handle_chat_request(
                our,
                &make_http_address(our),
                &blob.bytes,
                true,
                message_archive,
                server,
            )?;
        }
        HttpServerRequest::Http(request) => {
            match request.method().unwrap().as_str() {
                // Get all messages
                "GET" => {
                    let headers = HashMap::from([(
                        "Content-Type".to_string(),
                        "application/json".to_string(),
                    )]);

                    send_response(
                        StatusCode::OK,
                        Some(headers),
                        serde_json::to_vec(&serde_json::json!({
                            "History": {
                                "messages": message_archive.clone()
                            }
                        }))
                        .unwrap(),
                    );
                }
                // Send a message
                "POST" => {
                    let Some(blob) = get_blob() else {
                        send_response(StatusCode::BAD_REQUEST, None, vec![]);
                        return Ok(());
                    };
                    handle_chat_request(
                        our,
                        &make_http_address(our),
                        &blob.bytes,
                        true,
                        message_archive,
                        server,
                    )
                    .unwrap();

                    send_response(StatusCode::CREATED, None, vec![]);
                }
                _ => send_response(StatusCode::METHOD_NOT_ALLOWED, None, vec![]),
            }
        }
    };

    Ok(())
}

fn handle_chat_request(
    our: &Address,
    source: &Address,
    body: &[u8],
    is_http: bool,
    message_archive: &mut MessageArchive,
    server: &HttpServer,
) -> anyhow::Result<()> {
    match body.try_into()? {
        ChatRequest::Send(SendRequest {
            ref target,
            ref message,
        }) => {
            // Counterparty is the other node in the chat with us
            let (counterparty, author) = if target == &our.node {
                (&source.node, source.node.clone())
            } else {
                (target, our.node.clone())
            };

            // If the target is not us, send a request to the target
            if target == &our.node {
                println!("{}: {}", source.node, message);
            } else {
                Request::new()
                    .target((target, "chat", "chat", "template.os"))
                    .body(body)
                    .send_and_await_response(5)??;
            }

            // Insert message into archive, creating one for counterparty if it DNE
            let new_message = ChatMessage {
                author: author.clone(),
                content: message.clone(),
            };
            message_archive
                .entry(counterparty.to_string())
                .and_modify(|e| e.push(new_message.clone()))
                .or_insert(vec![new_message]);

            if is_http {
                // If is HTTP from FE: done
                return Ok(());
            }

            // Not HTTP from FE: send response to node & update any FE listeners
            Response::new().body(ChatResponse::Send).send().unwrap();

            // Send a WebSocket message to the http server in order to update the UI
            let blob = LazyLoadBlob {
                mime: Some("application/json".to_string()),
                bytes: serde_json::to_vec(&serde_json::json!({
                    "NewMessage": NewMessage {
                        chat: counterparty.to_string(),
                        author,
                        content: message.to_string(),
                    }
                }))
                .unwrap(),
            };
<<<<<<< HEAD

            // Send a WebSocket message to the http server in order to update the UI
            send_ws_push(channel_id.clone(), WsMessageType::Text, blob);
=======
            server.ws_push_all_channels(WS_PATH, WsMessageType::Text, blob);
>>>>>>> 47cdf82f
        }
        ChatRequest::History(ref node) => {
            Response::new()
                .body(ChatResponse::History(
                    message_archive
                        .get(node)
                        .map(|msgs| msgs.clone())
                        .unwrap_or_default(),
                ))
                .send()?;
        }
    }
    Ok(())
}

fn handle_message(
    our: &Address,
    message: &Message,
    message_archive: &mut MessageArchive,
    server: &mut HttpServer,
) -> anyhow::Result<()> {
    if !message.is_request() {
        return Ok(());
    }

    let body = message.body();
    let source = message.source();

    if source == &make_http_address(our) {
        handle_http_server_request(our, body, message_archive, server)?;
    } else {
        handle_chat_request(our, source, body, false, message_archive, server)?;
    }

    Ok(())
}

call_init!(init);
fn init(our: Address) {
    init_logging(&our, Level::DEBUG, Level::INFO, None, None).unwrap();
    info!("begin");

    let mut message_archive = HashMap::new();

    let mut server = HttpServer::new(5);

    // Bind UI files to routes with index.html at "/"; API to /messages; WS to "/"
    server
        .serve_ui(&our, "ui", vec!["/"], HttpBindingConfig::default())
        .expect("failed to serve UI");
    server
        .bind_http_path(HTTP_API_PATH, HttpBindingConfig::default())
        .expect("failed to bind messages API");
    server
        .bind_ws_path(WS_PATH, WsBindingConfig::default())
        .expect("failed to bind WS API");

    loop {
        match await_message() {
            Err(send_error) => error!("got SendError: {send_error}"),
            Ok(ref message) => {
                match handle_message(&our, message, &mut message_archive, &mut server) {
                    Ok(_) => {}
                    Err(e) => error!("got error while handling message: {e:?}"),
                }
            }
        }
    }
}<|MERGE_RESOLUTION|>--- conflicted
+++ resolved
@@ -15,13 +15,9 @@
 
 wit_bindgen::generate!({
     path: "target/wit",
-<<<<<<< HEAD
-    world: "process-v1",
-=======
     world: "chat-template-dot-os-v0",
     generate_unused_types: true,
     additional_derives: [serde::Deserialize, serde::Serialize, process_macros::SerdeJsonInto],
->>>>>>> 47cdf82f
 });
 
 const HTTP_API_PATH: &str = "/messages";
@@ -178,13 +174,7 @@
                 }))
                 .unwrap(),
             };
-<<<<<<< HEAD
-
-            // Send a WebSocket message to the http server in order to update the UI
-            send_ws_push(channel_id.clone(), WsMessageType::Text, blob);
-=======
             server.ws_push_all_channels(WS_PATH, WsMessageType::Text, blob);
->>>>>>> 47cdf82f
         }
         ChatRequest::History(ref node) => {
             Response::new()
